--- conflicted
+++ resolved
@@ -1,9 +1,5 @@
 import axios, { AxiosInstance, AxiosResponse } from 'axios';
-<<<<<<< HEAD
 import { ApiResponse, Book, BookListResponse, LoginResponse, User, UploadUrlResponse, ProfileUpdateData } from '../types';
-=======
-import { ApiResponse, Book, BookListResponse, User, UploadUrlResponse, BookMetadata } from '../types';
->>>>>>> cd31834a
 import { config } from '../config';
 
 class ApiService {
